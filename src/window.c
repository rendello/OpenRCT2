/*****************************************************************************
* Copyright (c) 2014 Ted John
* OpenRCT2, an open source clone of Roller Coaster Tycoon 2.
*
* This file is part of OpenRCT2.
*
* OpenRCT2 is free software: you can redistribute it and/or modify
* it under the terms of the GNU General Public License as published by
* the Free Software Foundation, either version 3 of the License, or
* (at your option) any later version.

* This program is distributed in the hope that it will be useful,
* but WITHOUT ANY WARRANTY; without even the implied warranty of
* MERCHANTABILITY or FITNESS FOR A PARTICULAR PURPOSE.  See the
* GNU General Public License for more details.

* You should have received a copy of the GNU General Public License
* along with this program.  If not, see <http://www.gnu.org/licenses/>.
*****************************************************************************/

#include "addresses.h"
#include "audio.h"
#include "gfx.h"
#include "osinterface.h"
#include "rct2.h"
#include "widget.h"
#include "window.h"
#include "viewport.h"

#define RCT2_FIRST_WINDOW		(RCT2_ADDRESS(RCT2_ADDRESS_WINDOW_LIST, rct_window))
#define RCT2_LAST_WINDOW		(RCT2_GLOBAL(RCT2_ADDRESS_NEW_WINDOW_PTR, rct_window*) - 1)
#define RCT2_NEW_WINDOW			(RCT2_GLOBAL(RCT2_ADDRESS_NEW_WINDOW_PTR, rct_window*))

static void window_all_wheel_input();
static int window_draw_split(rct_window *w, int left, int top, int right, int bottom);

int window_get_widget_index(rct_window *w, rct_widget *widget)
{
	rct_widget *widget2;

	int i = 0;
	for (widget2 = w->widgets; widget2->type != WWT_LAST; widget2++, i++)
		if (widget == widget2)
			return i;
	return -1;
}

int window_get_scroll_index(rct_window *w, int targetWidgetIndex)
{
	int widgetIndex, scrollIndex;
	rct_widget *widget;

	if (w->widgets[targetWidgetIndex].type != WWT_SCROLL)
		return -1;

	scrollIndex = 0;
	widgetIndex = 0;
	for (widget = w->widgets; widget->type != WWT_LAST; widget++, widgetIndex++) {
		if (widgetIndex == targetWidgetIndex)
			break;
		if (widget->type == WWT_SCROLL)
			scrollIndex++;
	}

	return scrollIndex;
}

int window_get_scroll_index_from_widget(rct_window *w, rct_widget *widget)
{
	int scrollIndex;
	rct_widget *widget2;

	if (widget->type != WWT_SCROLL)
		return -1;

	scrollIndex = 0;
	for (widget2 = w->widgets; widget2->type != WWT_LAST; widget2++) {
		if (widget2 == widget)
			break;
		if (widget2->type == WWT_SCROLL)
			scrollIndex++;
	}

	return scrollIndex;
}

rct_widget *window_get_scroll_widget(rct_window *w, int scrollIndex)
{
	rct_widget *widget;

	for (widget = w->widgets; widget->type != WWT_LAST; widget++) {
		if (widget->type != WWT_SCROLL)
			continue;

		if (scrollIndex == 0)
			return widget;
		scrollIndex--;
	}

	return NULL;
}

/**
 * 
 *  rct2: 0x006ED7B0
 */
void window_dispatch_update_all()
{
	rct_window *w;

	RCT2_GLOBAL(0x01423604, sint32)++;
	RCT2_GLOBAL(RCT2_ADDRESS_TOOLTIP_NOT_SHOWN_TICKS, sint16)++;
	for (w = RCT2_LAST_WINDOW; w >= RCT2_FIRST_WINDOW; w--)
		RCT2_CALLPROC_X(w->event_handlers[WE_UPDATE], 0, 0, 0, 0, w, 0, 0);

	RCT2_CALLPROC_EBPSAFE(0x006EE411);	// handle_text_input
}

/**
 * 
 *  rct2: 0x006E77A1
 */
void window_update_all()
{
	rct_window* w;

	RCT2_GLOBAL(0x009E3CD8, sint32)++;
	// if (RCT2_GLOBAL(0x009E3CD8, sint32) == 224 && RCT2_GLOBAL(0x009ABDF2, sint8) != 0)
	//	RCT2_CALLPROC(0x004067E3); // ddwindow_move_to_top_corner

	if (RCT2_GLOBAL(0x009ABDF2, sint8) == 0)
		return;

	gfx_draw_all_dirty_blocks();

	for (w = RCT2_FIRST_WINDOW; w < RCT2_NEW_WINDOW; w++)
		if (w->viewport != NULL)
			viewport_update_position(w);

	// 1000 tick update
	RCT2_GLOBAL(0x009DEB7C, sint16) += RCT2_GLOBAL(0x009DE588, sint16);
	if (RCT2_GLOBAL(0x009DEB7C, sint16) >= 1000) {
		RCT2_GLOBAL(0x009DEB7C, sint16) = 0;
		for (w = RCT2_LAST_WINDOW; w >= RCT2_FIRST_WINDOW; w--)
			RCT2_CALLPROC_X(w->event_handlers[WE_UNKNOWN_07], 0, 0, 0, 0, w, 0, 0);
	}

	// Border flash invalidation
	for (w = RCT2_LAST_WINDOW; w >= RCT2_FIRST_WINDOW; w--) {
		if (w->flags & WF_WHITE_BORDER_MASK) {
			w->flags -= WF_WHITE_BORDER_ONE;
			if (!(w->flags & WF_WHITE_BORDER_MASK))
				window_invalidate(w);
		}
	}

	// RCT2_CALLPROC_X(0x006E7868, 0, 0, 0, 0, 0, RCT2_ADDRESS(RCT2_ADDRESS_SCREEN_DPI, rct_drawpixelinfo), 0); // process_mouse_wheel_input();
	window_all_wheel_input();
}

/**
 * 
 *  rct2: 0x006E78E3
 */
static void window_scroll_wheel_input(rct_window *w, int scrollIndex, int wheel)
{
	int widgetIndex, newValue, size;
	rct_scroll *scroll;
	rct_widget *widget;
	
	scroll = &w->scrolls[scrollIndex];
	widget = window_get_scroll_widget(w, scrollIndex);
	widgetIndex = window_get_widget_index(w, widget);

	if (scroll->flags & VSCROLLBAR_VISIBLE) {
		size = widget->bottom - widget->top - 1;
		if (scroll->flags & HSCROLLBAR_VISIBLE)
			size -= 11;
		size = max(0, scroll->v_bottom - size);
		scroll->v_top = min(max(0, scroll->v_top + wheel), size);
	} else {
		size = widget->right - widget->left - 1;
		if (scroll->flags & VSCROLLBAR_VISIBLE)
			size -= 11;
		size = max(0, scroll->h_right - size);
		scroll->h_left = min(max(0, scroll->h_left + wheel), size);
	}

	widget_scroll_update_thumbs(w, widgetIndex);
	widget_invalidate(w->classification, w->number, widgetIndex);
}

/**
 * 
 *  rct2: 0x006E793B
 */
static int window_wheel_input(rct_window *w, int wheel)
{
	int i;
	rct_widget *widget;
	rct_scroll *scroll;

	i = 0;
	for (widget = w->widgets; widget->type != WWT_LAST; widget++) {
		if (widget->type != WWT_SCROLL)
			continue;

		// Originally always checked first scroll view, bug maybe?
		scroll = &w->scrolls[i * sizeof(rct_scroll)];
		if (scroll->flags & (HSCROLLBAR_VISIBLE | VSCROLLBAR_VISIBLE)) {
			window_scroll_wheel_input(w, i, wheel);
			return 1;
		}
		i++;
	}

	return 0;
}

/**
 * 
 *  rct2: 0x006E79FB
 */
static void window_viewport_wheel_input(rct_window *w, int wheel)
{
	if (RCT2_GLOBAL(RCT2_ADDRESS_SCREEN_FLAGS, uint8) & 9)
		return;

	if (wheel < 0)
		window_zoom_in(w);
	else if (wheel > 0)
		window_zoom_out(w);
}

/**
 * 
 *  rct2: 0x006E7868
 */
static void window_all_wheel_input()
{
	int i, raw, wheel, widgetIndex;
	rct_window *w;
	rct_widget *widget;
	rct_scroll *scroll;

	// Get wheel value
	raw = gCursorState.wheel;
	wheel = 0;
	while (1) {
		raw -= 120;
		if (raw < 0)
			break;
		wheel -= 17;
	}
	raw += 120;
	while (1) {
		raw += 120;
		if (raw > 0)
			break;
		wheel += 17;
	}
	raw -= 120;
	gCursorState.wheel = raw;

	if (wheel == 0)
		return;

	// Check window cursor is over
	if (!(RCT2_GLOBAL(0x009DE518, uint32) & (1 << 5))) {
		w = window_find_from_point(gCursorState.x, gCursorState.y);
		if (w != NULL) {
			// Check if main window
			if (w->classification == WC_MAIN_WINDOW) {
				window_viewport_wheel_input(w, wheel);
				return;
			}

			// Check scroll view, cursor is over
			widgetIndex = window_find_widget_from_point(w, gCursorState.x, gCursorState.y);
			if (widgetIndex != -1) {
				widget = &w->widgets[widgetIndex];
				if (widget->type == WWT_SCROLL) {
					scroll = &w->scrolls[RCT2_GLOBAL(0x01420075, uint8) * sizeof(rct_scroll)];
					if (scroll->flags & (HSCROLLBAR_VISIBLE | VSCROLLBAR_VISIBLE)) {
						window_scroll_wheel_input(w, window_get_scroll_index(w, widgetIndex), wheel);
						return;
					}
				}
				
				// Check other scroll views on window
				if (window_wheel_input(w, wheel))
					return;
			}
		}
	}

	// Check windows, front to back
	for (w = RCT2_LAST_WINDOW; w >= RCT2_FIRST_WINDOW; w--)
		if (window_wheel_input(w, wheel))
			return;
}

/**
 * Opens a new window.
 *  rct2: 0x006EACA4
 *
 * @param x (ax)
 * @param y (eax >> 16)
 * @param width (bx)
 * @param height (ebx >> 16)
 * @param events (edx)
 * @param flags (ch)
 * @param class (cl)
 */
rct_window *window_create(int x, int y, int width, int height, uint32 *event_handlers, rct_windowclass cls, uint16 flags)
{
	rct_window *w;

	// Check if there are any window slots left
	if (RCT2_NEW_WINDOW == &(RCT2_FIRST_WINDOW[12])) {
		// Close least recently used window
		for (w = RCT2_FIRST_WINDOW; w < RCT2_NEW_WINDOW; w++)
			if (!(w->flags & (WF_STICK_TO_BACK | WF_STICK_TO_FRONT | WF_9)))
				break;

		window_close(w);
	}

	w = RCT2_NEW_WINDOW;

	// Flags
	if (flags & WF_STICK_TO_BACK) {
		for (; w >= RCT2_FIRST_WINDOW + 1; w--) {
			if ((w - 1)->flags & WF_STICK_TO_FRONT)
				continue;
			if ((w - 1)->flags & WF_STICK_TO_BACK)
				break;
		}
	} else if (!(flags & WF_STICK_TO_FRONT)) {
		for (; w >= RCT2_FIRST_WINDOW + 1; w--) {
			if (!((w - 1)->flags & WF_STICK_TO_FRONT))
				break;
		}
	}

	// Move w to new window slot
	if (w != RCT2_NEW_WINDOW)
		*RCT2_NEW_WINDOW = *w;

	// Setup window
	w->classification = cls;
	w->var_4B8 = -1;
	w->var_4B9 = -1;
	w->flags = flags;

	// Play sound
	if (!(flags & (WF_STICK_TO_BACK | WF_STICK_TO_FRONT)))
		sound_play_panned(40, x + (width / 2));

	w->number = 0;
	w->x = x;
	w->y = y;
	w->width = width;
	w->height = height;
	w->viewport = NULL;
	w->event_handlers = event_handlers;
	w->enabled_widgets = 0;
	w->disabled_widgets = 0;
	w->pressed_widgets = 0;
	w->var_020 = 0;
	w->var_480 = 0;
	w->var_482 = 0;
	w->var_484 = 0;
	w->var_486 = 0;
	w->var_488 = 0;
	w->page = 0;
	w->var_48C = 0;
	w->var_48E = 0;
	w->var_490 = 0;
	w->var_492 = 0;
	w->var_4AC = 0;
	w->var_4AE = 0;
	RCT2_NEW_WINDOW++;

	window_invalidate(w);
	return w;
}

/**
 * Opens a new window, supposedly automatically positioned
 *  rct2: 0x006EA9B1
 *
 * @param width (bx)
 * @param height (ebx >> 16)
 * @param events (edx)
 * @param flags (ch)
 * @param class (cl)
 */
rct_window *window_create_auto_pos(int width, int height, uint32 *event_handlers, rct_windowclass cls, uint16 flags)
{
	int eax, ebx, ecx, edx, esi, edi, ebp;

	ebx = (height << 16) | width;
	ecx = (flags << 8) | cls;
	edx = event_handlers;
	RCT2_CALLFUNC_X(0x006EA9B1, &eax, &ebx, &ecx, &edx, &esi, &edi, &ebp);
	return esi;
}

/**
 * Closes the specified window.
 *  rct2: 0x006ECD4C
 *
 * @param window The window to close (esi).
 */
void window_close(rct_window* window)
{
	int num_windows;

	if (window == NULL)
		return;

	// Call close event of window
	RCT2_CALLPROC_X(window->event_handlers[WE_CLOSE], 0, 0, 0, 0, window, 0, 0);

	window = window_find_by_id(window->classification, window->number);

	// Remove viewport
	if (window->viewport != NULL) {
		window->viewport->width = 0;
		window->viewport = NULL;
	}

	// Invalidate the window (area)
	window_invalidate(window);

	// Remove window from list and reshift all windows
	RCT2_NEW_WINDOW--;
	num_windows = (RCT2_NEW_WINDOW - window);
	if (num_windows > 0)
		memmove(window, window + 1, num_windows * sizeof(rct_window));

	viewport_update_pointers();
}

/**
 * 
 *  rct2: 0x006ECCF4
 * @param cls (cl)
 * @param number (dx)
 */
void window_close_by_id(rct_windowclass cls, rct_windownumber number)
{
	rct_window* w;
	
	if (cls & 0x80) {
		for (w = RCT2_FIRST_WINDOW; w < RCT2_NEW_WINDOW; w++) {
			if (w->classification == cls) {
				window_close(w);
				w = RCT2_FIRST_WINDOW - 1;
			}
		}
	} else {
		for (w = RCT2_FIRST_WINDOW; w < RCT2_NEW_WINDOW; w++) {
			if (w->classification == cls && w->number == number) {
				window_close(w);
				w = RCT2_FIRST_WINDOW - 1;
			}
		}
	}
}

/**
 *
 *  rct2: 0x006EA8A0
 * @param cls (cl)
 * @param number (dx)
 */
rct_window *window_find_by_id(rct_windowclass cls, rct_windownumber number)
{
	rct_window *w;

	if (cls & 0x80) {
		for (w = RCT2_FIRST_WINDOW; w < RCT2_NEW_WINDOW; w++)
			if (w->classification == cls)
				return w;
	} else {
		for (w = RCT2_FIRST_WINDOW; w < RCT2_NEW_WINDOW; w++)
			if (w->classification == cls && w->number == number)
				return w;
	}

	return NULL;
}

/**
 * 
 *  rct2: 0x006EA845
 */
rct_window *window_find_from_point(int x, int y)
{
	rct_window *w, *w2;
	rct_widget *widget;
	int widget_index;

	for (w = RCT2_LAST_WINDOW; w >= RCT2_FIRST_WINDOW; w--) {
		if (x < w->x || x >= w->x + w->width || y < w->y || y >= w->y + w->height)
			continue;

		if (w->flags & WF_5) {
			widget_index = window_find_widget_from_point(w, x, y);
			if (widget_index == -1)
				continue;

			widget = &w->widgets[widget_index];
		}
		
		return w;
	}

	return NULL;
}

/**
 * 
 *  rct2: 0x006EA594
 * x (ax)
 * y (bx)
 * returns widget_index (edx)
 * EDI NEEDS TO BE SET TO w->widgets[widget_index] AFTER
 */
int window_find_widget_from_point(rct_window *w, int x, int y)
{
	rct_widget *widget;
	int i, widget_index;

	// Invalidate the window
	RCT2_CALLPROC_X(w->event_handlers[WE_INVALIDATE], 0, 0, 0, 0, w, 0, 0);

	// Find the widget at point x, y
	widget_index = -1;
	RCT2_GLOBAL(0x01420074, uint8) = -1;
	for (i = 0;; i++) {
		widget = &w->widgets[i];
		if (widget->type == WWT_LAST) {
			break;
		} else if (widget->type != WWT_EMPTY) {
			if (widget->type == WWT_SCROLL)
				RCT2_GLOBAL(0x01420074, uint8)++;

			if (x >= w->x + widget->left && x <= w->x + widget->right &&
				y >= w->y + widget->top && y <= w->y + widget->bottom
			) {
				widget_index = i;
				RCT2_GLOBAL(0x01420075, uint8) = RCT2_GLOBAL(0x01420074, uint8);
			}
		}
	}

	// Return next widget if a dropdown
	if (widget_index != -1)
		if (w->widgets[widget_index].type == WWT_DROPDOWN)
			widget_index++;

	// Return the widget index
	return widget_index;
}

/**
 * Invalidates the specified window.
 *  rct2: 0x006EB31A
 *
 * @param window The window to invalidate (esi).
 */
void window_invalidate(rct_window *window)
{
	if (window != NULL)
		gfx_set_dirty_blocks(window->x, window->y, window->x + window->width, window->y + window->height);
}

/**
 * 
 *  rct2: 0x006EC3AC
 *
 * @param cls (ax)
 * @param number (bx)
 */
void window_invalidate_by_id(uint16 cls, rct_windownumber number)
{
	rct_window* w;
	rct_widget* widget;
	uint8 widgetIndex;

	if (cls & 0x80) {
		widgetIndex = cls >> 8;
		cls &= 0x7F;
		for (w = RCT2_FIRST_WINDOW; w < RCT2_NEW_WINDOW; w++) {
			if (w->classification == cls && w->number == number) {
				widget = &w->widgets[widgetIndex];
				if (widget->left != -2) {
					gfx_set_dirty_blocks(w->x + widget->left, w->y + widget->top,
						w->x + widget->right + 1, w->y + widget->bottom + 1);
				}
			}
		}
	} else if (cls & 0x40) {
		cls &= 0xBF;
		for (w = RCT2_FIRST_WINDOW; w < RCT2_NEW_WINDOW; w++)
			if (w->classification == cls)
				window_invalidate(w);
	} else {
		for (w = RCT2_FIRST_WINDOW; w < RCT2_NEW_WINDOW; w++)
			if (w->classification == cls && w->number == number)
				window_invalidate(w);
	}
}

void widget_invalidate(rct_windowclass cls, rct_windownumber number, int widgetIndex)
{
	window_invalidate_by_id((widgetIndex << 8) | 0x80 | cls, number);
}

/**
 * Initialises scroll widgets to their virtual size.
 *  rct2: 0x006EAEB8
 *
 * @param window The window (esi).
 */
void window_init_scroll_widgets(rct_window *w)
{
	rct_widget* widget;
	rct_scroll* scroll;
	int widget_index, scroll_index;
	int width, height;

	widget_index = 0;
	scroll_index = 0;
	for (widget = w->widgets; widget->type != WWT_LAST; widget++) {
		if (widget->type != WWT_SCROLL) {
			widget_index++;
			continue;
		}

		scroll = &w->scrolls[scroll_index];
		window_get_scroll_size(w, scroll_index, &width, &height);
		scroll->h_left = 0;
		scroll->h_right = width + 1;
		scroll->v_top = 0;
		scroll->v_bottom = height + 1;

		if (widget->image & 0x01)
			scroll->flags |= HSCROLLBAR_VISIBLE;
		if (widget->image & 0x02)
			scroll->flags |= VSCROLLBAR_VISIBLE;

		widget_scroll_update_thumbs(w, widget_index);

		widget_index++;
		scroll_index++;
	}
}

/**
 * 
 *  rct2: 0x006EAE4E
 *
 * @param w The window (esi).
 */
void window_update_scroll_widgets(rct_window *w)
{
	RCT2_CALLPROC_X(0x006EAE4E, 0, 0, 0, 0, w, 0, 0);
}

int window_get_scroll_size(rct_window *w, int scrollIndex, int *width, int *height)
{
	rct_widget *widget = window_get_scroll_widget(w, scrollIndex);
	int widgetIndex = window_get_widget_index(w, widget);

	int eax = 0, ebx = scrollIndex * sizeof(rct_scroll), ecx = 0, edx = 0, esi = w, edi = widgetIndex * sizeof(rct_widget), ebp = 0;
	RCT2_CALLFUNC_X(w->event_handlers[WE_SCROLL_GETSIZE], & eax, &ebx, &ecx, &edx, &esi, &edi, &ebp);
	*width = ecx;
	*height = edx;
	return 1;
}

int window_get_scroll_data_index(rct_window *w, int widget_index)
{
	int i, result;

	result = 0;
	for (i = 0; i < widget_index; i++) {
		if (w->widgets[i].type == WWT_SCROLL)
			result++;
	}
	return result;
}

/**
 * 
 *  rct2: 0x006ED78A
 * cls (cl)
 * number (dx)
 */
rct_window *window_bring_to_front_by_id(rct_windowclass cls, rct_windownumber number)
{
	rct_window* w;

	w = window_find_by_id(cls, number);
	if (w != NULL) {
		w->flags |= WF_WHITE_BORDER_MASK;
		window_invalidate(w);
		w = window_bring_to_front(w);
	}

	return w;
}

/**
 * 
 *  rct2: 0x006ECDA4
 */
rct_window *window_bring_to_front(rct_window *w)
{
	int i;
	rct_window* v, t;

	if (w->flags & 0x03)
		return w;

	for (v = RCT2_LAST_WINDOW; v >= RCT2_FIRST_WINDOW; v--)
		if (!(v->flags & 2))
			break;

	if (v >= RCT2_FIRST_WINDOW && w != v) {
		do {
			t = *w;
			*w = *(w + 1);
			*(w + 1) = t;
			w++;
		} while (w != v);

		window_invalidate(w);
	}

	if (w->x + w->width < 20) {
		i = 20 - w->x;
		w->x += i;
		if (w->viewport != NULL)
			w->viewport->x += i;
		window_invalidate(w);
	}

	return w;
}

/**
 * 
 *  rct2: 0x006EE6EA
 */
void window_push_others_below(rct_window *w1)
{
	int push_amount;
	rct_window* w2;

	// Enumerate through all other windows
	for (w2 = RCT2_FIRST_WINDOW; w2 < RCT2_NEW_WINDOW; w2++) {
		if (w1 == w2)
			continue;

		// ?
		if (w2->flags & 3)
			continue;

		// Check if w2 intersects with w1
		if (w2->x > (w1->x + w1->width) || w2->x + w2->width < w1->x)
			continue;
		if (w2->y > (w1->y + w1->height) || w2->y + w2->height < w1->y)
			continue;

		// Check if there is room to push it down
		if (w1->y + w1->height + 80 >= RCT2_GLOBAL(RCT2_ADDRESS_SCREEN_HEIGHT, sint16))
			continue;

		// Invalidate the window's current area
		window_invalidate(w2);

		push_amount = w1->y + w1->height - w2->y + 3;
		w2->y += push_amount;

		// Invalidate the window's new area
		window_invalidate(w2);

		// Update viewport position if necessary
		if (w2->viewport != NULL)
			w2->viewport->y += push_amount;
	}
}

/**
 * 
 *  rct2: 0x006EE2E4
 */
rct_window *window_get_main()
{
	rct_window* w;
	
	for (w = RCT2_FIRST_WINDOW; w < RCT2_NEW_WINDOW; w++)
		if (w->classification == WC_MAIN_WINDOW)
			return w;

	return NULL;
}

/**
 * 
 *  rct2: 0x006E7C9C
 */
void window_scroll_to_location(rct_window *w, int x, int y, int z)
{
	RCT2_CALLPROC_X(0x006E7C9C, x, 0, y, z, w, 0, 0);
}

/**
 * 
 *  rct2: 0x0068881A
 */
void window_rotate_camera(rct_window *w)
{
	RCT2_CALLPROC_X(0x0068881A, 0, 0, 0, 0, w, 0, 0);
}

/**
 * 
 *  rct2: 0x006887A6
 */
void window_zoom_in(rct_window *w)
{
	RCT2_CALLPROC_X(0x006887A6, 0, 0, 0, 0, w, 0, 0);
}

/**
 * 
 *  rct2: 0x006887E0
 */
void window_zoom_out(rct_window *w)
{
	RCT2_CALLPROC_X(0x006887E0, 0, 0, 0, 0, w, 0, 0);
}

/**
 * 
 *  rct2: 0x006EE308
 */
void window_show_textinput(rct_window *w, int widgetIndex, uint16 title, uint16 text, int value)
{
	RCT2_CALLPROC_X(0x006EE308, title, text, value, widgetIndex, w, 0, 0);
}

/**
 * Draws a window that is in the specified region.
 *  rct2: 0x006E756C
 * left (ax)
 * top (bx)
 * right (dx)
 * bottom (bp)
 */
void window_draw(rct_window *w, int left, int top, int right, int bottom)
{
	rct_window* v;
	rct_drawpixelinfo *dpi, copy;
	int overflow;

	char *copyBits;
	int copyLeft;
	int copyWidth;
	int copyPitch;

	// RCT2_CALLPROC_X(0x006E756C, left, top, 0, right, w, 0, bottom);
	// return;

	// Split window into only the regions that require drawing
	if (window_draw_split(w, left, top, right, bottom))
		return;

	// Clamp region
	left = max(left, w->x);
	top = max(top, w->y);
	right = min(right, w->x + w->width);
	bottom = min(bottom, w->y + w->height);
	if (left >= right)
		return;
	if (top >= bottom)
		return;

	// Draw the window in this region
	for (v = w; v < RCT2_NEW_WINDOW; v++) {
		// Don't draw overlapping opaque windows, they won't have changed
		if (w != v && !(v->flags & WF_TRANSPARENT))
			continue;

		copy = *RCT2_ADDRESS(RCT2_ADDRESS_WINDOW_DPI, rct_drawpixelinfo);
		dpi = &copy;

		// Clamp left to 0
		overflow = left - dpi->x;
		if (overflow > 0) {
			dpi->x += overflow;
			dpi->width -= overflow;
			if (dpi->width <= 0)
				continue;
			dpi->pitch += overflow;
			dpi->bits += overflow;
		}

		// Clamp width to right
		overflow = dpi->x + dpi->width - right;
		if (overflow > 0) {
			dpi->width -= overflow;
			if (dpi->width <= 0)
				continue;
			dpi->pitch += overflow;
		}

		// Clamp top to 0
		overflow = top - dpi->y;
		if (overflow > 0) {
			dpi->y += overflow;
			dpi->height -= overflow;
			if (dpi->height <= 0)
				continue;
			dpi->bits += (dpi->width + dpi->pitch) * overflow;
		}

		// Clamp height to bottom
		overflow = dpi->y + dpi->height - bottom;
		if (overflow > 0) {
			dpi->height -= overflow;
			if (dpi->height <= 0)
				continue;
		}

		RCT2_GLOBAL(0x01420070, sint32) = v->x;

		// Text colouring
		RCT2_GLOBAL(0x0141F740, uint8) = v->colours[0] & 0x7F;
		RCT2_GLOBAL(0x0141F741, uint8) = v->colours[1] & 0x7F;
		RCT2_GLOBAL(0x0141F742, uint8) = v->colours[2] & 0x7F;
		RCT2_GLOBAL(0x0141F743, uint8) = v->colours[3] & 0x7F;

		// Invalidate the window
		RCT2_CALLPROC_X(v->event_handlers[WE_INVALIDATE], 0, 0, 0, 0, v, 0, 0);

		// Paint the window
		RCT2_CALLPROC_X(v->event_handlers[WE_PAINT], 0, 0, 0, 0, v, dpi, 0);
	}
}

/**
 * Splits a drawing of a window into regions that can be seen and are not hidden
 * by other opaque overlapping windows.
 */
static int window_draw_split(rct_window *w, int left, int top, int right, int bottom)
{
	rct_window* topwindow;

	// Divide the draws up for only the visible regions of the window recursively
	for (topwindow = w + 1; topwindow < RCT2_NEW_WINDOW; topwindow++) {
		// Check if this window overlaps w
		if (topwindow->x >= right || topwindow->y >= bottom)
			continue;
		if (topwindow->x + topwindow->width <= left || topwindow->y + topwindow->height <= top)
			continue;
		if (topwindow->flags & WF_TRANSPARENT)
			continue;

		// A window overlaps w, split up the draw into two regions where the window starts to overlap
		if (topwindow->x > left) {
			// Split draw at topwindow.left
			window_draw(w, left, top, topwindow->x, bottom);
			window_draw(w, topwindow->x, top, right, bottom);
		} else if (topwindow->x + topwindow->width < right) {
			// Split draw at topwindow.right
			window_draw(w, left, top, topwindow->x + topwindow->width, bottom);
			window_draw(w, topwindow->x + topwindow->width, top, right, bottom);
		} else if (topwindow->y > top) {
			// Split draw at topwindow.top
			window_draw(w, left, top, right, topwindow->y);
			window_draw(w, left, topwindow->y, right, bottom);
		} else if (topwindow->y + topwindow->height < bottom) {
			// Split draw at topwindow.bottom
			window_draw(w, left, top, right, topwindow->y + topwindow->height);
			window_draw(w, left, topwindow->y + topwindow->height, right, bottom);
		}

		// Drawing for this region should be done now, exit
		return 1;
	}

	// No windows overlap
	return 0;
}

/**
 * 
 *  rct2: 0x006EB15C
 *
 * @param window (esi)
 * @param dpi (edi)
 */
void window_draw_widgets(rct_window *w, rct_drawpixelinfo *dpi)
{
	rct_widget *widget;
	int widgetIndex;

	// RCT2_CALLPROC_X(0x006EB15C, 0, 0, 0, 0, w, dpi, 0);
	// return;

	if ((w->flags & WF_TRANSPARENT) && !(w->flags & 0x20))
		gfx_fill_rect(dpi, w->x, w->y, w->x + w->width - 1, w->y + w->height - 1, 0x2000000 | 51);

	widgetIndex = 0;
	for (widget = w->widgets; widget->type != WWT_LAST; widget++) {
		// Check if widget is outside the draw region
		if (w->x + widget->left < dpi->x + dpi->width && w->x + widget->right > dpi->x)
			if (w->y + widget->top < dpi->y + dpi->height && w->y + widget->bottom > dpi->y)
				widget_draw(dpi, w, widgetIndex);

		widgetIndex++;
	}
}

/**
 * 
 *  rct2: 0x00685BE1
 *
 * @param dpi (edi)
 * @param w (esi)
 */
void window_draw_viewport(rct_drawpixelinfo *dpi, rct_window *w)
{
	viewport_render(dpi, w->viewport, dpi->x, dpi->y, dpi->x + dpi->width, dpi->y + dpi->height);
}

void window_move_position(rct_window *w, int dx, int dy)
{
	if (dx == 0 && dy == 0)
		return;

	// Invalidate old region
	window_invalidate(w);

	// Translate window and viewport
	w->x += dx;
	w->y += dy;
	if (w->viewport != NULL) {
		w->viewport->x += dx;
		w->viewport->y += dy;
	}

	// Invalidate new region
	window_invalidate(w);
}

void window_resize(rct_window *w, int dw, int dh)
{
	int i;
	if (dw == 0 && dh == 0)
		return;

	// Invalidate old region
	window_invalidate(w);

	// Clamp new size to minimum and maximum
	w->width = clamp(w->min_width, w->width + dw, w->max_width);
	w->height = clamp(w->min_height, w->height + dh, w->max_height);

	RCT2_CALLPROC_X(w->event_handlers[WE_RESIZE], w->width, w->height, 0, 0, w, 0, 0);
	RCT2_CALLPROC_X(w->event_handlers[WE_INVALIDATE], 0, 0, 0, 0, w, 0, 0);

	// Update scroll widgets
	for (i = 0; i < 3; i++) {
		w->scrolls[i].h_right = -1;
		w->scrolls[i].v_bottom = -1;
	}
	window_update_scroll_widgets(w);

	// Invalidate new region
	window_invalidate(w);
}

void window_set_resize(rct_window *w, int minWidth, int minHeight, int maxWidth, int maxHeight)
{
	w->min_width = minWidth;
	w->min_height = minHeight;
	w->max_width = maxWidth;
	w->max_height = maxHeight;

	// Clamp width and height to minimum and maximum
	if (w->width < minWidth) {
		w->width = minWidth;
		window_invalidate(w);
	}
	if (w->height < minHeight) {
		w->height = minHeight;
		window_invalidate(w);
	}
	if (w->width > maxWidth) {
		w->width = maxWidth;
		window_invalidate(w);
	}
	if (w->height > maxHeight) {
		w->height = maxHeight;
		window_invalidate(w);
	}
}

/**
 * 
 *  rct2: 0x006EE212
 *
 * @param tool (al)
 * @param widgetIndex (dx)
 * @param w (esi)
 */
int tool_set(rct_window *w, int widgetIndex, int tool)
{
	if (RCT2_GLOBAL(0x009DE518, uint32) & (1 << 3)) {
		if (
			w->classification == RCT2_GLOBAL(RCT2_ADDRESS_TOOL_WINDOWCLASS, rct_windowclass) &&
			w->number == RCT2_GLOBAL(RCT2_ADDRESS_TOOL_WINDOWNUMBER, rct_windownumber) &&
			widgetIndex == RCT2_GLOBAL(RCT2_ADDRESS_TOOL_WIDGETINDEX, uint16)
		) {
			tool_cancel();
			return 1;
		}
	}

	RCT2_GLOBAL(0x009DE518, uint32) |= (1 << 3);
	RCT2_GLOBAL(0x009DE518, uint32) &= ~(1 << 6);
	RCT2_GLOBAL(RCT2_ADDRESS_CURRENT_TOOL, uint8) = tool;
	RCT2_GLOBAL(RCT2_ADDRESS_TOOL_WINDOWCLASS, rct_windowclass) = w->classification;
	RCT2_GLOBAL(RCT2_ADDRESS_TOOL_WINDOWNUMBER, rct_windownumber) = w->number;
	RCT2_GLOBAL(RCT2_ADDRESS_TOOL_WIDGETINDEX, uint16) = widgetIndex;
	return 0;
}

/**
 * 
 *  rct2: 0x006EE281
 */
void tool_cancel()
{
	rct_window *w;

	if (RCT2_GLOBAL(0x009DE518, uint32) & (1 << 3)) {
		RCT2_GLOBAL(0x009DE518, uint32) &= ~(1 << 3);

		// 
		RCT2_CALLPROC_EBPSAFE(0x0068AAE1);
		RCT2_CALLPROC_EBPSAFE(0x0068AB1B);

		// Reset map selection
		RCT2_GLOBAL(RCT2_ADDRESS_MAP_SELECTION_FLAGS, uint16) = 0;

		if (RCT2_GLOBAL(RCT2_ADDRESS_TOOL_WIDGETINDEX, sint16) >= 0) {
			// Invalidate tool widget
			widget_invalidate(
				RCT2_GLOBAL(RCT2_ADDRESS_TOOL_WINDOWCLASS, rct_windowclass),
				RCT2_GLOBAL(RCT2_ADDRESS_TOOL_WINDOWNUMBER, rct_windownumber),
				RCT2_GLOBAL(RCT2_ADDRESS_TOOL_WIDGETINDEX, uint16)
			);

			// Abort tool event
			w = window_find_by_id(
				RCT2_GLOBAL(RCT2_ADDRESS_TOOL_WINDOWCLASS, rct_windowclass),
				RCT2_GLOBAL(RCT2_ADDRESS_TOOL_WINDOWNUMBER, rct_windownumber)
			);
			if (w != NULL)
				RCT2_CALLPROC_X(w->event_handlers[WE_TOOL_ABORT], 0, 0, 0, RCT2_GLOBAL(RCT2_ADDRESS_TOOL_WIDGETINDEX, uint16), w, 0, 0);
		}
	}
}

/**
*
*  rct2: 0x0068F083
*/
void window_guest_list_init_vars_a() {
	RCT2_GLOBAL(0x013B0E6C, uint32) = 1;
	RCT2_GLOBAL(0x00F1AF1C, uint32) = 0xFFFFFFFF;
	RCT2_GLOBAL(0x00F1EE02, uint32) = 0xFFFFFFFF;
	RCT2_GLOBAL(RCT2_ADDRESS_WINDOW_GUEST_LIST_SELECTED_FILTER, uint8) = 0xFF;
}

/**
*
*  rct2: 0x0068F050
*/
void window_guest_list_init_vars_b() {
	RCT2_GLOBAL(RCT2_ADDRESS_WINDOW_GUEST_LIST_SELECTED_TAB, uint8) = 0;
	RCT2_GLOBAL(RCT2_ADDRESS_WINDOW_GUEST_LIST_SELECTED_VIEW, uint8) = 0;
	RCT2_GLOBAL(0x00F1AF1C, uint32) = 0xFFFFFFFF;
	RCT2_GLOBAL(0x00F1EE02, uint32) = 0xFFFFFFFF;
	RCT2_GLOBAL(RCT2_ADDRESS_WINDOW_GUEST_LIST_SELECTED_FILTER, uint8) = 0xFF;
	RCT2_GLOBAL(0x00F1AF20, uint16) = 0;
<<<<<<< HEAD
=======
}

/**
*
*  rct2: 0x006ACA58
*/
void window_ride_list_init_vars() {
	// If we are in the track designer, default to the Roller Coaster tab
	if (RCT2_GLOBAL(RCT2_ADDRESS_SCREEN_FLAGS, uint8) & SCREEN_FLAGS_TRACK_DESIGNER) {
		RCT2_GLOBAL(RCT2_ADDRESS_WINDOW_RIDE_LIST_SELECTED_TAB, uint8) = WINDOW_RIDE_LIST_TAB_ROLLER_COASTER;
	}
	else {
		RCT2_GLOBAL(RCT2_ADDRESS_WINDOW_RIDE_LIST_SELECTED_TAB, uint8) = WINDOW_RIDE_LIST_TAB_TRANSPORT;
	}

	for (short i = 0; i < 6; i++) {
		/*
			Reset what is highlighted in each tab.
			Each 16bit number represents the item in its respective tab.
		*/
		RCT2_ADDRESS(RCT2_ADDRESS_WINDOW_RIDE_LIST_HIGHLIGHTED_ITEM, uint16)[i] = 0xFFFF;
	}

	RCT2_GLOBAL(RCT2_ADDRESS_WINDOW_RIDE_LIST_INFORMATION_TYPE, uint8) = 0;
>>>>>>> 17389d18
}<|MERGE_RESOLUTION|>--- conflicted
+++ resolved
@@ -1203,8 +1203,6 @@
 	RCT2_GLOBAL(0x00F1EE02, uint32) = 0xFFFFFFFF;
 	RCT2_GLOBAL(RCT2_ADDRESS_WINDOW_GUEST_LIST_SELECTED_FILTER, uint8) = 0xFF;
 	RCT2_GLOBAL(0x00F1AF20, uint16) = 0;
-<<<<<<< HEAD
-=======
 }
 
 /**
@@ -1229,5 +1227,4 @@
 	}
 
 	RCT2_GLOBAL(RCT2_ADDRESS_WINDOW_RIDE_LIST_INFORMATION_TYPE, uint8) = 0;
->>>>>>> 17389d18
 }