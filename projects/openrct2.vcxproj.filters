--- conflicted
+++ resolved
@@ -61,165 +61,9 @@
     </Filter>
   </ItemGroup>
   <ItemGroup>
-<<<<<<< HEAD
     <None Include="..\openrct2.exe">
       <Filter>Resource Files</Filter>
     </None>
-=======
-    <ClInclude Include="..\src\addresses.h">
-      <Filter>Header Files</Filter>
-    </ClInclude>
-    <ClInclude Include="..\src\game.h">
-      <Filter>Header Files</Filter>
-    </ClInclude>
-    <ClInclude Include="..\src\intro.h">
-      <Filter>Header Files</Filter>
-    </ClInclude>
-    <ClInclude Include="..\src\osinterface.h">
-      <Filter>Header Files</Filter>
-    </ClInclude>
-    <ClInclude Include="..\src\rct2.h">
-      <Filter>Header Files</Filter>
-    </ClInclude>
-    <ClInclude Include="..\src\title.h">
-      <Filter>Header Files</Filter>
-    </ClInclude>
-    <ClInclude Include="..\src\window.h">
-      <Filter>Header Files</Filter>
-    </ClInclude>
-    <ClInclude Include="..\src\audio.h">
-      <Filter>Header Files</Filter>
-    </ClInclude>
-    <ClInclude Include="..\src\gfx.h">
-      <Filter>Header Files</Filter>
-    </ClInclude>
-    <ClInclude Include="resource.h">
-      <Filter>Header Files</Filter>
-    </ClInclude>
-    <ClInclude Include="..\src\string_ids.h">
-      <Filter>Header Files</Filter>
-    </ClInclude>
-    <ClInclude Include="..\src\peep.h">
-      <Filter>Header Files</Filter>
-    </ClInclude>
-    <ClInclude Include="..\src\sprite.h">
-      <Filter>Header Files</Filter>
-    </ClInclude>
-    <ClInclude Include="..\src\news_item.h">
-      <Filter>Header Files</Filter>
-    </ClInclude>
-    <ClInclude Include="..\src\viewport.h">
-      <Filter>Header Files</Filter>
-    </ClInclude>
-    <ClInclude Include="..\src\widget.h">
-      <Filter>Header Files</Filter>
-    </ClInclude>
-    <ClInclude Include="..\src\sprites.h">
-      <Filter>Header Files</Filter>
-    </ClInclude>
-    <ClInclude Include="..\src\scenario.h">
-      <Filter>Header Files</Filter>
-    </ClInclude>
-    <ClInclude Include="..\src\config.h">
-      <Filter>Header Files</Filter>
-    </ClInclude>
-    <ClInclude Include="..\src\ride.h">
-      <Filter>Header Files</Filter>
-    </ClInclude>
-    <ClInclude Include="..\src\ride_data.h">
-      <Filter>Header Files</Filter>
-    </ClInclude>
-    <ClInclude Include="..\src\ride_ratings.h">
-      <Filter>Header Files</Filter>
-    </ClInclude>
-    <ClInclude Include="..\src\park.h">
-      <Filter>Header Files</Filter>
-    </ClInclude>
-    <ClInclude Include="..\src\map.h">
-      <Filter>Header Files</Filter>
-    </ClInclude>
-    <ClInclude Include="..\src\date.h">
-      <Filter>Header Files</Filter>
-    </ClInclude>
-    <ClInclude Include="..\src\climate.h">
-      <Filter>Header Files</Filter>
-    </ClInclude>
-    <ClInclude Include="..\src\window_dropdown.h">
-      <Filter>Header Files</Filter>
-    </ClInclude>
-    <ClInclude Include="..\src\tutorial.h">
-      <Filter>Header Files</Filter>
-    </ClInclude>
-    <ClInclude Include="..\src\editor.h">
-      <Filter>Header Files</Filter>
-    </ClInclude>
-    <ClInclude Include="..\src\sawyercoding.h">
-      <Filter>Header Files</Filter>
-    </ClInclude>
-    <ClInclude Include="..\src\object.h">
-      <Filter>Header Files</Filter>
-    </ClInclude>
-    <ClInclude Include="..\src\util.h">
-      <Filter>Header Files</Filter>
-    </ClInclude>
-    <ClInclude Include="..\src\track.h">
-      <Filter>Header Files</Filter>
-    </ClInclude>
-    <ClInclude Include="..\src\window_tooltip.h">
-      <Filter>Header Files</Filter>
-    </ClInclude>
-    <ClInclude Include="..\src\window_error.h">
-      <Filter>Header Files</Filter>
-    </ClInclude>
-    <ClInclude Include="..\src\screenshot.h">
-      <Filter>Header Files</Filter>
-    </ClInclude>
-    <ClInclude Include="..\src\finance.h">
-      <Filter>Header Files</Filter>
-    </ClInclude>
-    <ClInclude Include="..\src\vehicle.h">
-      <Filter>Header Files</Filter>
-    </ClInclude>
-    <ClInclude Include="..\src\marketing.h">
-      <Filter>Header Files</Filter>
-    </ClInclude>
-    <ClInclude Include="..\src\award.h">
-      <Filter>Header Files</Filter>
-    </ClInclude>
-    <ClInclude Include="..\src\currency.h">
-      <Filter>Header Files</Filter>
-    </ClInclude>
-    <ClInclude Include="..\src\cursors.h">
-      <Filter>Header Files</Filter>
-    </ClInclude>
-    <ClInclude Include="..\src\graph.h">
-      <Filter>Header Files</Filter>
-    </ClInclude>
-    <ClInclude Include="..\src\language.h">
-      <Filter>Header Files</Filter>
-    </ClInclude>
-    <ClInclude Include="..\src\staff.h">
-      <Filter>Header Files</Filter>
-    </ClInclude>
-    <ClInclude Include="..\src\input.h">
-      <Filter>Header Files</Filter>
-    </ClInclude>
-    <ClInclude Include="..\src\scenery.h">
-      <Filter>Header Files</Filter>
-    </ClInclude>
-    <ClInclude Include="..\src\window_scenery.h">
-      <Filter>Header Files</Filter>
-    </ClInclude>
-    <ClInclude Include="..\src\hook.h">
-      <Filter>Header Files</Filter>
-    </ClInclude>
-    <ClInclude Include="..\src\mixer.h">
-      <Filter>Header Files</Filter>
-    </ClInclude>
-    <ClInclude Include="..\src\research.h">
-      <Filter>Header Files</Filter>
-    </ClInclude>
->>>>>>> 71e6f90e
   </ItemGroup>
   <ItemGroup>
     <Text Include="..\data\language\dutch.txt">
@@ -524,8 +368,8 @@
     <ClCompile Include="..\src\peep\staff.c">
       <Filter>Source\Peep</Filter>
     </ClCompile>
-    <ClCompile Include="..\src\research.c">
-      <Filter>Source Files</Filter>
+    <ClCompile Include="..\src\management\research.c">
+      <Filter>Source\Management</Filter>
     </ClCompile>
   </ItemGroup>
   <ItemGroup>
@@ -709,5 +553,8 @@
     <ClInclude Include="..\src\peep\staff.h">
       <Filter>Source\Peep</Filter>
     </ClInclude>
+    <ClInclude Include="..\src\management\research.h">
+      <Filter>Source\Management</Filter>
+    </ClInclude>
   </ItemGroup>
 </Project>