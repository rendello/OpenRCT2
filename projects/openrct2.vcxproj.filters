--- conflicted
+++ resolved
@@ -418,12 +418,11 @@
     <ClCompile Include="..\src\world\banner.c">
       <Filter>Source\World</Filter>
     </ClCompile>
-<<<<<<< HEAD
+    <ClCompile Include="..\src\windows\staff_fire_prompt.c">
+      <Filter>Source\Windows</Filter>
+    </ClCompile>
     <ClCompile Include="..\lib\libspeex\resample.c;..\lib\lodepng\lodepng.c" />
     <ClCompile Include="..\src\windows\viewport.c">
-=======
-    <ClCompile Include="..\src\windows\staff_fire_prompt.c">
->>>>>>> 98b9f8ae
       <Filter>Source\Windows</Filter>
     </ClCompile>
   </ItemGroup>
