﻿<?xml version="1.0" encoding="utf-8"?>
<Project ToolsVersion="4.0" xmlns="http://schemas.microsoft.com/developer/msbuild/2003">
  <ItemGroup>
    <Filter Include="Resource Files">
      <UniqueIdentifier>{67DA6AB6-F800-4c08-8B7A-83BB121AAD01}</UniqueIdentifier>
      <Extensions>rc;ico;cur;bmp;dlg;rc2;rct;bin;rgs;gif;jpg;jpeg;jpe;resx;tiff;tif;png;wav;mfcribbon-ms</Extensions>
    </Filter>
    <Filter Include="Source">
      <UniqueIdentifier>{4c8348c7-dfe9-4368-9d87-29733fe5950a}</UniqueIdentifier>
    </Filter>
    <Filter Include="Source\Audio">
      <UniqueIdentifier>{8e15cd5b-d7a7-4bda-a58a-e1158ad6ffb4}</UniqueIdentifier>
    </Filter>
    <Filter Include="Source\Drawing">
      <UniqueIdentifier>{8a9b8831-4ba9-4104-b13f-949981e10c22}</UniqueIdentifier>
    </Filter>
    <Filter Include="Source\Management">
      <UniqueIdentifier>{97950d17-f655-49bb-85f4-309feb332b02}</UniqueIdentifier>
    </Filter>
    <Filter Include="Source\Interface">
      <UniqueIdentifier>{9ac1caf2-4edc-4237-b441-16cc8923d9e3}</UniqueIdentifier>
    </Filter>
    <Filter Include="Source\Localisation">
      <UniqueIdentifier>{7f7d04b9-188e-4086-a2a2-5b7b2eb2310b}</UniqueIdentifier>
    </Filter>
    <Filter Include="Source\Platform">
      <UniqueIdentifier>{22415bda-c4d8-425c-bd06-4c5bbdffe6d7}</UniqueIdentifier>
    </Filter>
    <Filter Include="Source\Ride">
      <UniqueIdentifier>{3af99868-3e47-4832-bf01-409aec0b08e7}</UniqueIdentifier>
    </Filter>
    <Filter Include="Source\Util">
      <UniqueIdentifier>{2f881d9d-1f7e-40bf-ad3d-92db3a31ce90}</UniqueIdentifier>
    </Filter>
    <Filter Include="Source\World">
      <UniqueIdentifier>{6c8e1ad1-9d13-41f8-a9db-64501ad65503}</UniqueIdentifier>
    </Filter>
    <Filter Include="Source\Windows">
      <UniqueIdentifier>{81716f5d-b396-4a82-a450-76fee56d982b}</UniqueIdentifier>
    </Filter>
    <Filter Include="Source\Peep">
      <UniqueIdentifier>{51e38783-5334-464c-8f90-61d725dc8013}</UniqueIdentifier>
    </Filter>
    <Filter Include="Source\Network">
      <UniqueIdentifier>{ae88ed08-902b-4167-a78c-9b521ce67749}</UniqueIdentifier>
    </Filter>
    <Filter Include="Test">
      <UniqueIdentifier>{9b842d7a-225e-4ba9-807d-1cb6ebacbdd0}</UniqueIdentifier>
    </Filter>
    <Filter Include="Test\Management">
      <UniqueIdentifier>{73238872-312d-437f-8497-7cb66466d835}</UniqueIdentifier>
    </Filter>
    <Filter Include="Test\Ride">
      <UniqueIdentifier>{c6b9c169-ff2a-41df-9b1c-47d15763c3e2}</UniqueIdentifier>
    </Filter>
    <Filter Include="Source\Core">
      <UniqueIdentifier>{28a808eb-9017-44cc-939b-f828fd1e2e7d}</UniqueIdentifier>
    </Filter>
  </ItemGroup>
  <ItemGroup>
    <None Include="openrct2.exe">
      <Filter>Resource Files</Filter>
    </None>
    <None Include="curl-ca-bundle.crt">
      <Filter>Resource Files</Filter>
    </None>
  </ItemGroup>
  <ItemGroup>
    <ClCompile Include="src\management\award.c">
      <Filter>Source\Management</Filter>
    </ClCompile>
    <ClCompile Include="src\management\finance.c">
      <Filter>Source\Management</Filter>
    </ClCompile>
    <ClCompile Include="src\management\marketing.c">
      <Filter>Source\Management</Filter>
    </ClCompile>
    <ClCompile Include="src\management\news_item.c">
      <Filter>Source\Management</Filter>
    </ClCompile>
    <ClCompile Include="src\audio\audio.c">
      <Filter>Source\Audio</Filter>
    </ClCompile>
    <ClCompile Include="src\audio\mixer.cpp">
      <Filter>Source\Audio</Filter>
    </ClCompile>
    <ClCompile Include="src\interface\graph.c">
      <Filter>Source\Interface</Filter>
    </ClCompile>
    <ClCompile Include="src\interface\screenshot.c">
      <Filter>Source\Interface</Filter>
    </ClCompile>
    <ClCompile Include="src\interface\viewport.c">
      <Filter>Source\Interface</Filter>
    </ClCompile>
    <ClCompile Include="src\interface\widget.c">
      <Filter>Source\Interface</Filter>
    </ClCompile>
    <ClCompile Include="src\interface\window.c">
      <Filter>Source\Interface</Filter>
    </ClCompile>
    <ClCompile Include="src\world\climate.c">
      <Filter>Source\World</Filter>
    </ClCompile>
    <ClCompile Include="src\world\map.c">
      <Filter>Source\World</Filter>
    </ClCompile>
    <ClCompile Include="src\world\park.c">
      <Filter>Source\World</Filter>
    </ClCompile>
    <ClCompile Include="src\world\sprite.c">
      <Filter>Source\World</Filter>
    </ClCompile>
    <ClCompile Include="src\windows\about.c">
      <Filter>Source\Windows</Filter>
    </ClCompile>
    <ClCompile Include="src\windows\banner.c">
      <Filter>Source\Windows</Filter>
    </ClCompile>
    <ClCompile Include="src\windows\cheats.c">
      <Filter>Source\Windows</Filter>
    </ClCompile>
    <ClCompile Include="src\windows\clear_scenery.c">
      <Filter>Source\Windows</Filter>
    </ClCompile>
    <ClCompile Include="src\windows\dropdown.c">
      <Filter>Source\Windows</Filter>
    </ClCompile>
    <ClCompile Include="src\windows\error.c">
      <Filter>Source\Windows</Filter>
    </ClCompile>
    <ClCompile Include="src\windows\finances.c">
      <Filter>Source\Windows</Filter>
    </ClCompile>
    <ClCompile Include="src\windows\footpath.c">
      <Filter>Source\Windows</Filter>
    </ClCompile>
    <ClCompile Include="src\windows\game_bottom_toolbar.c">
      <Filter>Source\Windows</Filter>
    </ClCompile>
    <ClCompile Include="src\windows\guest_list.c">
      <Filter>Source\Windows</Filter>
    </ClCompile>
    <ClCompile Include="src\windows\land.c">
      <Filter>Source\Windows</Filter>
    </ClCompile>
    <ClCompile Include="src\windows\main.c">
      <Filter>Source\Windows</Filter>
    </ClCompile>
    <ClCompile Include="src\windows\map.c">
      <Filter>Source\Windows</Filter>
    </ClCompile>
    <ClCompile Include="src\windows\music_credits.c">
      <Filter>Source\Windows</Filter>
    </ClCompile>
    <ClCompile Include="src\windows\new_campaign.c">
      <Filter>Source\Windows</Filter>
    </ClCompile>
    <ClCompile Include="src\windows\new_ride.c">
      <Filter>Source\Windows</Filter>
    </ClCompile>
    <ClCompile Include="src\windows\news.c">
      <Filter>Source\Windows</Filter>
    </ClCompile>
    <ClCompile Include="src\windows\options.c">
      <Filter>Source\Windows</Filter>
    </ClCompile>
    <ClCompile Include="src\windows\park.c">
      <Filter>Source\Windows</Filter>
    </ClCompile>
    <ClCompile Include="src\windows\publisher_credits.c">
      <Filter>Source\Windows</Filter>
    </ClCompile>
    <ClCompile Include="src\windows\research.c">
      <Filter>Source\Windows</Filter>
    </ClCompile>
    <ClCompile Include="src\windows\ride.c">
      <Filter>Source\Windows</Filter>
    </ClCompile>
    <ClCompile Include="src\windows\ride_list.c">
      <Filter>Source\Windows</Filter>
    </ClCompile>
    <ClCompile Include="src\windows\save_prompt.c">
      <Filter>Source\Windows</Filter>
    </ClCompile>
    <ClCompile Include="src\windows\scenery.c">
      <Filter>Source\Windows</Filter>
    </ClCompile>
    <ClCompile Include="src\windows\title_exit.c">
      <Filter>Source\Windows</Filter>
    </ClCompile>
    <ClCompile Include="src\windows\title_logo.c">
      <Filter>Source\Windows</Filter>
    </ClCompile>
    <ClCompile Include="src\windows\title_menu.c">
      <Filter>Source\Windows</Filter>
    </ClCompile>
    <ClCompile Include="src\windows\title_scenarioselect.c">
      <Filter>Source\Windows</Filter>
    </ClCompile>
    <ClCompile Include="src\windows\tooltip.c">
      <Filter>Source\Windows</Filter>
    </ClCompile>
    <ClCompile Include="src\windows\track_list.c">
      <Filter>Source\Windows</Filter>
    </ClCompile>
    <ClCompile Include="src\windows\track_manage.c">
      <Filter>Source\Windows</Filter>
    </ClCompile>
    <ClCompile Include="src\windows\track_place.c">
      <Filter>Source\Windows</Filter>
    </ClCompile>
    <ClCompile Include="src\windows\water.c">
      <Filter>Source\Windows</Filter>
    </ClCompile>
    <ClCompile Include="src\localisation\currency.c">
      <Filter>Source\Localisation</Filter>
    </ClCompile>
    <ClCompile Include="src\ride\ride.c">
      <Filter>Source\Ride</Filter>
    </ClCompile>
    <ClCompile Include="src\ride\ride_data.c">
      <Filter>Source\Ride</Filter>
    </ClCompile>
    <ClCompile Include="src\ride\ride_ratings.c">
      <Filter>Source\Ride</Filter>
    </ClCompile>
    <ClCompile Include="src\ride\track.c">
      <Filter>Source\Ride</Filter>
    </ClCompile>
    <ClCompile Include="src\ride\vehicle.c">
      <Filter>Source\Ride</Filter>
    </ClCompile>
    <ClCompile Include="src\util\sawyercoding.c">
      <Filter>Source\Util</Filter>
    </ClCompile>
    <ClCompile Include="src\util\util.c">
      <Filter>Source\Util</Filter>
    </ClCompile>
    <ClCompile Include="src\editor.c">
      <Filter>Source</Filter>
    </ClCompile>
    <ClCompile Include="src\game.c">
      <Filter>Source</Filter>
    </ClCompile>
    <ClCompile Include="src\hook.c">
      <Filter>Source</Filter>
    </ClCompile>
    <ClCompile Include="src\input.c">
      <Filter>Source</Filter>
    </ClCompile>
    <ClCompile Include="src\intro.c">
      <Filter>Source</Filter>
    </ClCompile>
    <ClCompile Include="src\object.c">
      <Filter>Source</Filter>
    </ClCompile>
    <ClCompile Include="src\object_list.c">
      <Filter>Source</Filter>
    </ClCompile>
    <ClCompile Include="src\rct2.c">
      <Filter>Source</Filter>
    </ClCompile>
    <ClCompile Include="src\scenario.c">
      <Filter>Source</Filter>
    </ClCompile>
    <ClCompile Include="src\scenario_list.c">
      <Filter>Source</Filter>
    </ClCompile>
    <ClCompile Include="src\title.c">
      <Filter>Source</Filter>
    </ClCompile>
    <ClCompile Include="src\tutorial.c">
      <Filter>Source</Filter>
    </ClCompile>
    <ClCompile Include="src\localisation\date.c">
      <Filter>Source\Localisation</Filter>
    </ClCompile>
    <ClCompile Include="src\drawing\rect.c">
      <Filter>Source\Drawing</Filter>
    </ClCompile>
    <ClCompile Include="src\drawing\string.c">
      <Filter>Source\Drawing</Filter>
    </ClCompile>
    <ClCompile Include="src\drawing\line.c">
      <Filter>Source\Drawing</Filter>
    </ClCompile>
    <ClCompile Include="src\drawing\sprite.c">
      <Filter>Source\Drawing</Filter>
    </ClCompile>
    <ClCompile Include="src\drawing\drawing.c">
      <Filter>Source\Drawing</Filter>
    </ClCompile>
    <ClCompile Include="src\localisation\real_names.c">
      <Filter>Source\Localisation</Filter>
    </ClCompile>
    <ClCompile Include="src\platform\windows.c">
      <Filter>Source\Platform</Filter>
    </ClCompile>
    <ClCompile Include="src\platform\posix.c">
      <Filter>Source\Platform</Filter>
    </ClCompile>
    <ClCompile Include="src\platform\shared.c">
      <Filter>Source\Platform</Filter>
    </ClCompile>
    <ClCompile Include="src\localisation\localisation.c">
      <Filter>Source\Localisation</Filter>
    </ClCompile>
    <ClCompile Include="src\peep\peep.c">
      <Filter>Source\Peep</Filter>
    </ClCompile>
    <ClCompile Include="src\peep\staff.c">
      <Filter>Source\Peep</Filter>
    </ClCompile>
    <ClCompile Include="src\management\research.c">
      <Filter>Source\Management</Filter>
    </ClCompile>
    <ClCompile Include="src\windows\staff_list.c">
      <Filter>Source\Windows</Filter>
    </ClCompile>
    <ClCompile Include="src\windows\staff.c">
      <Filter>Source\Windows</Filter>
    </ClCompile>
    <ClCompile Include="src\windows\guest.c">
      <Filter>Source\Windows</Filter>
    </ClCompile>
    <ClCompile Include="src\windows\shortcut_key_change.c">
      <Filter>Source\Windows</Filter>
    </ClCompile>
    <ClCompile Include="src\windows\shortcut_keys.c">
      <Filter>Source\Windows</Filter>
    </ClCompile>
    <ClCompile Include="src\drawing\rain.c">
      <Filter>Source\Drawing</Filter>
    </ClCompile>
    <ClCompile Include="src\cmdline.c">
      <Filter>Source</Filter>
    </ClCompile>
    <ClCompile Include="src\openrct2.c">
      <Filter>Source</Filter>
    </ClCompile>
    <ClCompile Include="src\world\fountain.c">
      <Filter>Source\World</Filter>
    </ClCompile>
    <ClCompile Include="src\world\banner.c">
      <Filter>Source\World</Filter>
    </ClCompile>
    <ClCompile Include="src\windows\staff_fire_prompt.c">
      <Filter>Source\Windows</Filter>
    </ClCompile>
    <ClCompile Include="src\windows\viewport.c">
      <Filter>Source\Windows</Filter>
    </ClCompile>
    <ClCompile Include="src\windows\text_input.c">
      <Filter>Source\Windows</Filter>
    </ClCompile>
    <ClCompile Include="src\windows\map_tooltip.c">
      <Filter>Source\Windows</Filter>
    </ClCompile>
    <ClCompile Include="src\windows\demolish_ride_prompt.c">
      <Filter>Source\Windows</Filter>
    </ClCompile>
    <ClCompile Include="src\windows\sign.c">
      <Filter>Source\Windows</Filter>
    </ClCompile>
    <ClCompile Include="src\ride\station.c">
      <Filter>Source\Ride</Filter>
    </ClCompile>
    <ClCompile Include="src\windows\ride_construction.c">
      <Filter>Source\Windows</Filter>
    </ClCompile>
    <ClCompile Include="src\interface\keyboard_shortcut.c">
      <Filter>Source\Interface</Filter>
    </ClCompile>
    <ClCompile Include="src\interface\viewport_interaction.c">
      <Filter>Source\Interface</Filter>
    </ClCompile>
    <ClCompile Include="src\world\footpath.c">
      <Filter>Source\World</Filter>
    </ClCompile>
    <ClCompile Include="src\diagnostic.c">
      <Filter>Source</Filter>
    </ClCompile>
    <ClCompile Include="src\windows\editor_bottom_toolbar.c">
      <Filter>Source\Windows</Filter>
    </ClCompile>
    <ClCompile Include="src\windows\editor_main.c">
      <Filter>Source\Windows</Filter>
    </ClCompile>
    <ClCompile Include="src\windows\editor_object_selection.c">
      <Filter>Source\Windows</Filter>
    </ClCompile>
    <ClCompile Include="src\localisation\user.c">
      <Filter>Source\Localisation</Filter>
    </ClCompile>
    <ClCompile Include="src\windows\editor_inventions_list.c">
      <Filter>Source\Windows</Filter>
    </ClCompile>
    <ClCompile Include="src\windows\editor_objective_options.c">
      <Filter>Source\Windows</Filter>
    </ClCompile>
    <ClCompile Include="src\windows\editor_scenario_options.c">
      <Filter>Source\Windows</Filter>
    </ClCompile>
    <ClCompile Include="src\world\map_helpers.c">
      <Filter>Source\World</Filter>
    </ClCompile>
    <ClCompile Include="src\world\mapgen.c">
      <Filter>Source\World</Filter>
    </ClCompile>
    <ClCompile Include="src\windows\mapgen.c">
      <Filter>Source\Windows</Filter>
    </ClCompile>
    <ClCompile Include="src\windows\top_toolbar.c">
      <Filter>Source\Windows</Filter>
    </ClCompile>
    <ClCompile Include="src\ride\track_data.c">
      <Filter>Source\Ride</Filter>
    </ClCompile>
    <ClCompile Include="src\cursors.c">
      <Filter>Source</Filter>
    </ClCompile>
    <ClCompile Include="src\windows\loadsave.c">
      <Filter>Source\Windows</Filter>
    </ClCompile>
    <ClCompile Include="src\config.c">
      <Filter>Source</Filter>
    </ClCompile>
    <ClCompile Include="src\windows\title_options.c">
      <Filter>Source\Windows</Filter>
    </ClCompile>
    <ClCompile Include="src\world\map_animation.c">
      <Filter>Source\World</Filter>
    </ClCompile>
    <ClCompile Include="src\world\scenery.c">
      <Filter>Source\World</Filter>
    </ClCompile>
    <ClCompile Include="src\rct1.c">
      <Filter>Source</Filter>
    </ClCompile>
    <ClCompile Include="src\windows\install_track.c">
      <Filter>Source\Windows</Filter>
    </ClCompile>
    <ClCompile Include="src\cmdline_sprite.c">
      <Filter>Source</Filter>
    </ClCompile>
    <ClCompile Include="src\windows\land_rights.c">
      <Filter>Source\Windows</Filter>
    </ClCompile>
    <ClCompile Include="src\interface\console.c">
      <Filter>Source\Interface</Filter>
    </ClCompile>
    <ClCompile Include="src\network\twitch.cpp">
      <Filter>Source\Network</Filter>
    </ClCompile>
    <ClCompile Include="src\network\http.cpp">
      <Filter>Source\Network</Filter>
    </ClCompile>
    <ClCompile Include="src\interface\themes.c">
      <Filter>Source\Interface</Filter>
    </ClCompile>
    <ClCompile Include="src\windows\themes.c">
      <Filter>Source\Windows</Filter>
    </ClCompile>
    <ClCompile Include="test\tests.c">
      <Filter>Test</Filter>
    </ClCompile>
    <ClCompile Include="test\management\finance_test.c">
      <Filter>Test\Management</Filter>
    </ClCompile>
    <ClCompile Include="test\ride\ride_ratings_test.c">
      <Filter>Test\Ride</Filter>
    </ClCompile>
    <ClCompile Include="src\windows\tile_inspector.c">
      <Filter>Source\Windows</Filter>
    </ClCompile>
    <ClCompile Include="src\windows\changelog.c">
      <Filter>Source\Windows</Filter>
    </ClCompile>
    <ClCompile Include="src\windows\title_editor.c">
      <Filter>Source\Windows</Filter>
    </ClCompile>
    <ClCompile Include="src\interface\title_sequences.c">
      <Filter>Source\Interface</Filter>
    </ClCompile>
    <ClCompile Include="src\windows\title_command_editor.c">
      <Filter>Source\Windows</Filter>
    </ClCompile>
    <ClCompile Include="src\windows\maze_construction.c">
      <Filter>Source\Windows</Filter>
    </ClCompile>
    <ClCompile Include="src\cheats.c">
      <Filter>Source</Filter>
    </ClCompile>
    <ClCompile Include="src\localisation\convert.c">
      <Filter>Source\Localisation</Filter>
    </ClCompile>
    <ClCompile Include="src\drawing\scrolling_text.c">
      <Filter>Source\Drawing</Filter>
    </ClCompile>
    <ClCompile Include="src\drawing\font.c">
      <Filter>Source\Drawing</Filter>
    </ClCompile>
    <ClCompile Include="src\localisation\utf8.c">
      <Filter>Source\Localisation</Filter>
    </ClCompile>
    <ClCompile Include="src\network\network.cpp">
      <Filter>Source\Network</Filter>
    </ClCompile>
    <ClCompile Include="src\windows\network_status.c">
      <Filter>Source\Windows</Filter>
    </ClCompile>
    <ClCompile Include="src\windows\player_list.c">
      <Filter>Source\Windows</Filter>
    </ClCompile>
    <ClCompile Include="src\interface\chat.c">
      <Filter>Source\Interface</Filter>
    </ClCompile>
    <ClCompile Include="src\windows\server_list.c">
      <Filter>Source\Windows</Filter>
    </ClCompile>
    <ClCompile Include="src\world\duck.c">
      <Filter>Source\World</Filter>
    </ClCompile>
    <ClCompile Include="src\world\balloon.c">
      <Filter>Source\World</Filter>
    </ClCompile>
    <ClCompile Include="src\world\money_effect.c">
      <Filter>Source\World</Filter>
    </ClCompile>
    <ClCompile Include="src\world\particle.c">
      <Filter>Source\World</Filter>
    </ClCompile>
    <ClCompile Include="src\localisation\LanguagePack.cpp">
      <Filter>Source\Localisation</Filter>
    </ClCompile>
    <ClCompile Include="src\localisation\language.cpp">
      <Filter>Source\Localisation</Filter>
    </ClCompile>
    <ClCompile Include="src\ride\track_paint.c">
      <Filter>Source\Ride</Filter>
    </ClCompile>
    <ClCompile Include="src\platform\linux.c">
      <Filter>Source\Platform</Filter>
    </ClCompile>
    <ClCompile Include="src\windows\server_start.c">
      <Filter>Source\Windows</Filter>
    </ClCompile>
    <ClCompile Include="src\interface\colour.c">
      <Filter>Source\Interface</Filter>
    </ClCompile>
    <ClCompile Include="src\addresses.c">
      <Filter>Source</Filter>
    </ClCompile>
<<<<<<< HEAD
    <ClCompile Include="..\src\ride\cable_lift.c">
      <Filter>Source\Ride</Filter>
    </ClCompile>
    <ClCompile Include="..\src\drawing\supports.c">
      <Filter>Source\Drawing</Filter>
    </ClCompile>
=======
    <ClCompile Include="src\drawing\supports.c" />
    <ClCompile Include="src\windows\news_options.c" />
>>>>>>> 6866c883
  </ItemGroup>
  <ItemGroup>
    <ClInclude Include="src\management\award.h">
      <Filter>Source\Management</Filter>
    </ClInclude>
    <ClInclude Include="src\management\finance.h">
      <Filter>Source\Management</Filter>
    </ClInclude>
    <ClInclude Include="src\management\marketing.h">
      <Filter>Source\Management</Filter>
    </ClInclude>
    <ClInclude Include="src\management\news_item.h">
      <Filter>Source\Management</Filter>
    </ClInclude>
    <ClInclude Include="src\audio\audio.h">
      <Filter>Source\Audio</Filter>
    </ClInclude>
    <ClInclude Include="src\audio\mixer.h">
      <Filter>Source\Audio</Filter>
    </ClInclude>
    <ClInclude Include="src\interface\graph.h">
      <Filter>Source\Interface</Filter>
    </ClInclude>
    <ClInclude Include="src\interface\screenshot.h">
      <Filter>Source\Interface</Filter>
    </ClInclude>
    <ClInclude Include="src\interface\viewport.h">
      <Filter>Source\Interface</Filter>
    </ClInclude>
    <ClInclude Include="src\interface\widget.h">
      <Filter>Source\Interface</Filter>
    </ClInclude>
    <ClInclude Include="src\interface\window.h">
      <Filter>Source\Interface</Filter>
    </ClInclude>
    <ClInclude Include="src\world\climate.h">
      <Filter>Source\World</Filter>
    </ClInclude>
    <ClInclude Include="src\world\map.h">
      <Filter>Source\World</Filter>
    </ClInclude>
    <ClInclude Include="src\world\park.h">
      <Filter>Source\World</Filter>
    </ClInclude>
    <ClInclude Include="src\world\scenery.h">
      <Filter>Source\World</Filter>
    </ClInclude>
    <ClInclude Include="src\world\sprite.h">
      <Filter>Source\World</Filter>
    </ClInclude>
    <ClInclude Include="src\windows\dropdown.h">
      <Filter>Source\Windows</Filter>
    </ClInclude>
    <ClInclude Include="src\windows\error.h">
      <Filter>Source\Windows</Filter>
    </ClInclude>
    <ClInclude Include="src\windows\tooltip.h">
      <Filter>Source\Windows</Filter>
    </ClInclude>
    <ClInclude Include="src\localisation\currency.h">
      <Filter>Source\Localisation</Filter>
    </ClInclude>
    <ClInclude Include="src\localisation\language.h">
      <Filter>Source\Localisation</Filter>
    </ClInclude>
    <ClInclude Include="src\localisation\string_ids.h">
      <Filter>Source\Localisation</Filter>
    </ClInclude>
    <ClInclude Include="src\ride\ride.h">
      <Filter>Source\Ride</Filter>
    </ClInclude>
    <ClInclude Include="src\ride\ride_data.h">
      <Filter>Source\Ride</Filter>
    </ClInclude>
    <ClInclude Include="src\ride\ride_ratings.h">
      <Filter>Source\Ride</Filter>
    </ClInclude>
    <ClInclude Include="src\ride\track.h">
      <Filter>Source\Ride</Filter>
    </ClInclude>
    <ClInclude Include="src\ride\vehicle.h">
      <Filter>Source\Ride</Filter>
    </ClInclude>
    <ClInclude Include="src\util\sawyercoding.h">
      <Filter>Source\Util</Filter>
    </ClInclude>
    <ClInclude Include="src\util\util.h">
      <Filter>Source\Util</Filter>
    </ClInclude>
    <ClInclude Include="src\addresses.h">
      <Filter>Source</Filter>
    </ClInclude>
    <ClInclude Include="src\config.h">
      <Filter>Source</Filter>
    </ClInclude>
    <ClInclude Include="src\cursors.h">
      <Filter>Source</Filter>
    </ClInclude>
    <ClInclude Include="src\editor.h">
      <Filter>Source</Filter>
    </ClInclude>
    <ClInclude Include="src\game.h">
      <Filter>Source</Filter>
    </ClInclude>
    <ClInclude Include="src\hook.h">
      <Filter>Source</Filter>
    </ClInclude>
    <ClInclude Include="src\input.h">
      <Filter>Source</Filter>
    </ClInclude>
    <ClInclude Include="src\intro.h">
      <Filter>Source</Filter>
    </ClInclude>
    <ClInclude Include="src\object.h">
      <Filter>Source</Filter>
    </ClInclude>
    <ClInclude Include="src\rct2.h">
      <Filter>Source</Filter>
    </ClInclude>
    <ClInclude Include="src\scenario.h">
      <Filter>Source</Filter>
    </ClInclude>
    <ClInclude Include="src\sprites.h">
      <Filter>Source</Filter>
    </ClInclude>
    <ClInclude Include="src\title.h">
      <Filter>Source</Filter>
    </ClInclude>
    <ClInclude Include="src\tutorial.h">
      <Filter>Source</Filter>
    </ClInclude>
    <ClInclude Include="src\localisation\date.h">
      <Filter>Source\Localisation</Filter>
    </ClInclude>
    <ClInclude Include="src\drawing\drawing.h">
      <Filter>Source\Drawing</Filter>
    </ClInclude>
    <ClInclude Include="src\common.h">
      <Filter>Source</Filter>
    </ClInclude>
    <ClInclude Include="src\localisation\localisation.h">
      <Filter>Source\Localisation</Filter>
    </ClInclude>
    <ClInclude Include="src\platform\platform.h">
      <Filter>Source\Platform</Filter>
    </ClInclude>
    <ClInclude Include="src\localisation\format_codes.h">
      <Filter>Source\Localisation</Filter>
    </ClInclude>
    <ClInclude Include="src\peep\peep.h">
      <Filter>Source\Peep</Filter>
    </ClInclude>
    <ClInclude Include="src\peep\staff.h">
      <Filter>Source\Peep</Filter>
    </ClInclude>
    <ClInclude Include="src\management\research.h">
      <Filter>Source\Management</Filter>
    </ClInclude>
    <ClInclude Include="src\cmdline.h">
      <Filter>Source</Filter>
    </ClInclude>
    <ClInclude Include="src\openrct2.h">
      <Filter>Source</Filter>
    </ClInclude>
    <ClInclude Include="src\world\banner.h">
      <Filter>Source\World</Filter>
    </ClInclude>
    <ClInclude Include="src\ride\station.h">
      <Filter>Source\Ride</Filter>
    </ClInclude>
    <ClInclude Include="src\interface\keyboard_shortcut.h">
      <Filter>Source\Interface</Filter>
    </ClInclude>
    <ClInclude Include="src\world\footpath.h">
      <Filter>Source\World</Filter>
    </ClInclude>
    <ClInclude Include="src\diagnostic.h">
      <Filter>Source</Filter>
    </ClInclude>
    <ClInclude Include="src\rct1.h">
      <Filter>Source</Filter>
    </ClInclude>
    <ClInclude Include="src\world\mapgen.h">
      <Filter>Source\World</Filter>
    </ClInclude>
    <ClInclude Include="src\world\map_helpers.h">
      <Filter>Source\World</Filter>
    </ClInclude>
    <ClInclude Include="src\ride\track_data.h">
      <Filter>Source\Ride</Filter>
    </ClInclude>
    <ClInclude Include="src\world\entrance.h">
      <Filter>Source\World</Filter>
    </ClInclude>
    <ClInclude Include="src\world\water.h">
      <Filter>Source\World</Filter>
    </ClInclude>
    <ClInclude Include="src\world\map_animation.h">
      <Filter>Source\World</Filter>
    </ClInclude>
    <ClInclude Include="src\world\fountain.h">
      <Filter>Source\World</Filter>
    </ClInclude>
    <ClInclude Include="src\interface\console.h">
      <Filter>Source\Interface</Filter>
    </ClInclude>
    <ClInclude Include="src\network\http.h">
      <Filter>Source\Network</Filter>
    </ClInclude>
    <ClInclude Include="src\network\twitch.h">
      <Filter>Source\Network</Filter>
    </ClInclude>
    <ClInclude Include="src\interface\themes.h">
      <Filter>Source\Interface</Filter>
    </ClInclude>
    <ClInclude Include="test\tests.h">
      <Filter>Test</Filter>
    </ClInclude>
    <ClInclude Include="test\management\finance_test.h">
      <Filter>Test\Management</Filter>
    </ClInclude>
    <ClInclude Include="test\ride\ride_ratings_test.h">
      <Filter>Test\Ride</Filter>
    </ClInclude>
    <ClInclude Include="src\interface\title_sequences.h">
      <Filter>Source\Interface</Filter>
    </ClInclude>
    <ClInclude Include="src\cheats.h">
      <Filter>Source</Filter>
    </ClInclude>
    <ClInclude Include="src\drawing\font.h">
      <Filter>Source\Drawing</Filter>
    </ClInclude>
    <ClInclude Include="src\network\network.h">
      <Filter>Source\Network</Filter>
    </ClInclude>
    <ClInclude Include="src\interface\chat.h">
      <Filter>Source\Interface</Filter>
    </ClInclude>
    <ClInclude Include="src\core\IStream.hpp">
      <Filter>Source\Core</Filter>
    </ClInclude>
    <ClInclude Include="src\core\IDisposable.hpp">
      <Filter>Source\Core</Filter>
    </ClInclude>
    <ClInclude Include="src\core\FileStream.hpp">
      <Filter>Source\Core</Filter>
    </ClInclude>
    <ClInclude Include="src\core\Exception.hpp">
      <Filter>Source\Core</Filter>
    </ClInclude>
    <ClInclude Include="src\localisation\LanguagePack.h">
      <Filter>Source\Localisation</Filter>
    </ClInclude>
    <ClInclude Include="src\core\Memory.hpp">
      <Filter>Source\Core</Filter>
    </ClInclude>
    <ClInclude Include="src\core\StringBuilder.hpp">
      <Filter>Source\Core</Filter>
    </ClInclude>
    <ClInclude Include="src\core\StringReader.hpp">
      <Filter>Source\Core</Filter>
    </ClInclude>
    <ClInclude Include="src\core\Math.hpp">
      <Filter>Source\Core</Filter>
    </ClInclude>
    <ClInclude Include="src\ride\track_paint.h">
      <Filter>Source\Ride</Filter>
    </ClInclude>
    <ClInclude Include="src\interface\colour.h">
      <Filter>Source\Interface</Filter>
    </ClInclude>
<<<<<<< HEAD
    <ClInclude Include="src\ride\cable_lift.h">
      <Filter>Source\Ride</Filter>
    </ClInclude>
    <ClInclude Include="src\core\Util.hpp">
      <Filter>Source\Core</Filter>
    </ClInclude>
=======
>>>>>>> 6866c883
    <ClInclude Include="src\drawing\supports.h">
      <Filter>Source\Drawing</Filter>
    </ClInclude>
    <ClInclude Include="src\version.h">
      <Filter>Source</Filter>
    </ClInclude>
  </ItemGroup>
</Project><|MERGE_RESOLUTION|>--- conflicted
+++ resolved
@@ -552,17 +552,13 @@
     <ClCompile Include="src\addresses.c">
       <Filter>Source</Filter>
     </ClCompile>
-<<<<<<< HEAD
-    <ClCompile Include="..\src\ride\cable_lift.c">
-      <Filter>Source\Ride</Filter>
-    </ClCompile>
-    <ClCompile Include="..\src\drawing\supports.c">
-      <Filter>Source\Drawing</Filter>
-    </ClCompile>
-=======
-    <ClCompile Include="src\drawing\supports.c" />
+    <ClCompile Include="src\ride\cable_lift.c">
+      <Filter>Source\Ride</Filter>
+    </ClCompile>
+    <ClCompile Include="src\drawing\supports.c">
+      <Filter>Source\Drawing</Filter>
+    </ClCompile>
     <ClCompile Include="src\windows\news_options.c" />
->>>>>>> 6866c883
   </ItemGroup>
   <ItemGroup>
     <ClInclude Include="src\management\award.h">
@@ -835,15 +831,12 @@
     <ClInclude Include="src\interface\colour.h">
       <Filter>Source\Interface</Filter>
     </ClInclude>
-<<<<<<< HEAD
     <ClInclude Include="src\ride\cable_lift.h">
       <Filter>Source\Ride</Filter>
     </ClInclude>
     <ClInclude Include="src\core\Util.hpp">
       <Filter>Source\Core</Filter>
     </ClInclude>
-=======
->>>>>>> 6866c883
     <ClInclude Include="src\drawing\supports.h">
       <Filter>Source\Drawing</Filter>
     </ClInclude>
